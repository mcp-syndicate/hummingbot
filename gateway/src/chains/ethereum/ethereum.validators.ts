import {
  isNaturalNumberString,
  validateTokenSymbols,
  mkValidator,
  mkRequestValidator,
  RequestValidator,
  Validator,
  validateToken,
  validateAmount,
} from '../../services/validators';

// invalid parameter errors

export const invalidAddressError: string =
  'The address param is not a valid Ethereum private key (64 hexidecimal characters).';

export const invalidSpenderError: string =
  'The spender param is not a valid Ethereum address (0x followed by 40 hexidecimal characters).';

export const invalidNonceError: string =
  'If nonce is included it must be a non-negative integer.';

export const invalidMaxFeePerGasError: string =
  'If maxFeePerGas is included it must be a string of a non-negative integer.';

export const invalidMaxPriorityFeePerGasError: string =
  'If maxPriorityFeePerGas is included it must be a string of a non-negative integer.';

export const invalidChainError: string = 'The chain param is not a string.';

export const invalidNetworkError: string = 'The network param is not a string.';

// test if a string matches the shape of an Ethereum address
export const isAddress = (str: string): boolean => {
  return /^0x[a-fA-F0-9]{40}$/.test(str);
};

// given a request, look for a key called address that is an Ethereum wallet
export const validateAddress: Validator = mkValidator(
  'address',
  invalidAddressError,
  (val) => typeof val === 'string' && isAddress(val)
);

// given a request, look for a key called spender that is 'uniswap' or an Ethereum address
export const validateSpender: Validator = mkValidator(
  'spender',
  invalidSpenderError,
  (val) =>
    typeof val === 'string' &&
    (val === 'uniswap' ||
      val === 'perp' ||
      val === 'uniswapLP' ||
      val === 'pangolin' ||
      val === 'traderjoe' ||
      val === 'sushiswap' ||
      val === 'viperswap' ||
      val === 'openocean' ||
      val === 'quickswap' ||
<<<<<<< HEAD
      val === 'defira' ||
=======
      val === 'defikingdoms' ||
>>>>>>> 51efe47c
      isAddress(val))
);

export const validateNonce: Validator = mkValidator(
  'nonce',
  invalidNonceError,
  (val) =>
    typeof val === 'undefined' ||
    (typeof val === 'number' && val >= 0 && Number.isInteger(val)),
  true
);

export const validateMaxFeePerGas: Validator = mkValidator(
  'maxFeePerGas',
  invalidMaxFeePerGasError,
  (val) => typeof val === 'string' && isNaturalNumberString(val),
  true
);

export const validateMaxPriorityFeePerGas: Validator = mkValidator(
  'maxPriorityFeePerGas',
  invalidMaxPriorityFeePerGasError,
  (val) => typeof val === 'string' && isNaturalNumberString(val),
  true
);

export const validateChain: Validator = mkValidator(
  'chain',
  invalidChainError,
  (val) => typeof val === 'string'
);

export const validateNetwork: Validator = mkValidator(
  'network',
  invalidNetworkError,
  (val) => typeof val === 'string'
);

// request types and corresponding validators

export const validateNonceRequest: RequestValidator = mkRequestValidator([
  validateAddress,
]);

export const validateAllowancesRequest: RequestValidator = mkRequestValidator([
  validateAddress,
  validateSpender,
  validateTokenSymbols,
]);

export const validateBalanceRequest: RequestValidator = mkRequestValidator([
  validateAddress,
  validateTokenSymbols,
]);

export const validateApproveRequest: RequestValidator = mkRequestValidator([
  validateAddress,
  validateSpender,
  validateToken,
  validateAmount,
  validateNonce,
  validateMaxFeePerGas,
  validateMaxPriorityFeePerGas,
]);

export const validateCancelRequest: RequestValidator = mkRequestValidator([
  validateNonce,
  validateAddress,
]);<|MERGE_RESOLUTION|>--- conflicted
+++ resolved
@@ -57,11 +57,8 @@
       val === 'viperswap' ||
       val === 'openocean' ||
       val === 'quickswap' ||
-<<<<<<< HEAD
+      val === 'defikingdoms' ||
       val === 'defira' ||
-=======
-      val === 'defikingdoms' ||
->>>>>>> 51efe47c
       isAddress(val))
 );
 
