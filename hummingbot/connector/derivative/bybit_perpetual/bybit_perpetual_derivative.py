import asyncio
import copy
import logging
import time
import warnings
from decimal import Decimal
from typing import Any, AsyncIterable, Dict, List, Optional

import aiohttp
import pandas as pd
import ujson
from async_timeout import timeout

import hummingbot.connector.derivative.bybit_perpetual.bybit_perpetual_constants as CONSTANTS
import hummingbot.connector.derivative.bybit_perpetual.bybit_perpetual_utils as bybit_utils
from hummingbot.connector.client_order_tracker import ClientOrderTracker
from hummingbot.connector.derivative.bybit_perpetual.bybit_perpetual_api_order_book_data_source import \
    BybitPerpetualAPIOrderBookDataSource as OrderBookDataSource
from hummingbot.connector.derivative.bybit_perpetual.bybit_perpetual_auth import BybitPerpetualAuth
from hummingbot.connector.derivative.bybit_perpetual.bybit_perpetual_order_book_tracker import (
    BybitPerpetualOrderBookTracker
)
from hummingbot.connector.derivative.bybit_perpetual.bybit_perpetual_user_stream_tracker import (
    BybitPerpetualUserStreamTracker
)
from hummingbot.connector.derivative.bybit_perpetual.bybit_perpetual_websocket_adaptor import (
    BybitPerpetualWebSocketAdaptor
)
from hummingbot.connector.derivative.perpetual_budget_checker import PerpetualBudgetChecker
from hummingbot.connector.derivative.position import Position
from hummingbot.connector.exchange_base import ExchangeBase
from hummingbot.connector.perpetual_trading import PerpetualTrading
from hummingbot.connector.trading_rule import TradingRule
from hummingbot.connector.utils import combine_to_hb_trading_pair, get_new_client_order_id
from hummingbot.core.api_throttler.async_throttler import AsyncThrottler
from hummingbot.core.data_type.cancellation_result import CancellationResult
from hummingbot.core.data_type.common import OrderType, PositionAction, PositionMode, PositionSide, TradeType
from hummingbot.core.data_type.funding_info import FundingInfo
from hummingbot.core.data_type.in_flight_order import InFlightOrder, OrderState, OrderUpdate, TradeUpdate
from hummingbot.core.data_type.limit_order import LimitOrder
from hummingbot.core.data_type.order_book import OrderBook
from hummingbot.core.data_type.trade_fee import TokenAmount, TradeFeeBase
from hummingbot.core.event.events import (
    AccountEvent,
    FundingPaymentCompletedEvent,
    MarketEvent,
    PositionModeChangeEvent,
)
from hummingbot.core.network_iterator import NetworkStatus
from hummingbot.core.utils.async_utils import safe_ensure_future, safe_gather
from hummingbot.logger import HummingbotLogger

s_decimal_NaN = Decimal("nan")
s_decimal_0 = Decimal(0)


class BybitPerpetualDerivative(ExchangeBase, PerpetualTrading):
    _logger = None

    _DEFAULT_TIME_IN_FORCE = "GoodTillCancel"
    SHORT_POLL_INTERVAL = 5.0
    UPDATE_TRADING_RULES_INTERVAL = 60.0
    LONG_POLL_INTERVAL = 120.0

    @classmethod
    def logger(cls) -> HummingbotLogger:
        if cls._logger is None:
            cls._logger = logging.getLogger(__name__)
        return cls._logger

    def __init__(self,
                 bybit_perpetual_api_key: str = None,
                 bybit_perpetual_secret_key: str = None,
                 trading_pairs: Optional[List[str]] = None,
                 trading_required: bool = True,
                 domain: Optional[str] = None):

        ExchangeBase.__init__(self)
        PerpetualTrading.__init__(self)

        self._trading_pairs = trading_pairs
        self._trading_required = trading_required
        self._domain = domain
        self._shared_client = None
        self._last_timestamp = 0
        self._real_time_balance_update = False
        self._status_poll_notifier = asyncio.Event()
        self._funding_fee_poll_notifier = asyncio.Event()

        self._client_order_tracker: ClientOrderTracker = ClientOrderTracker(connector=self)
        self._trading_rules = {}
        self._last_trade_history_timestamp = None
        self._next_funding_fee_timestamp = bybit_utils.get_next_funding_timestamp(time.time())

        self._throttler = self._get_throttler_instance()
        self._auth: BybitPerpetualAuth = BybitPerpetualAuth(api_key=bybit_perpetual_api_key,
                                                            secret_key=bybit_perpetual_secret_key)
        self._order_book_tracker = BybitPerpetualOrderBookTracker(
            session=self._aiohttp_client(),
            throttler=self._throttler,
            trading_pairs=trading_pairs,
            domain=domain)
        self._user_stream_tracker = BybitPerpetualUserStreamTracker(self._auth, domain=domain)
        self._budget_checker = PerpetualBudgetChecker(self)

        # Set Position Mode depending on the Perpetual Market
        if not self._domain:
            self.set_position_mode(PositionMode.HEDGE)

        # Tasks
        self._funding_fee_polling_task = None
        self._user_funding_fee_polling_task = None
        self._status_polling_task = None
        self._user_stream_tracker_task = None
        self._user_stream_event_listener_task = None
        self._trading_rules_polling_task = None

    @property
    def name(self) -> str:
        return CONSTANTS.EXCHANGE_NAME

    @property
    def trading_rules(self) -> Dict[str, TradingRule]:
        return self._trading_rules

    @property
    def in_flight_orders(self) -> Dict[str, InFlightOrder]:
        return self._client_order_tracker.active_orders

    @property
    def status_dict(self) -> Dict[str, bool]:
        """
        A dictionary of statuses of various exchange's components. Used to determine if the connector is ready
        """
        return {
            "order_books_initialized": self._order_book_tracker.ready,
            "account_balance": not self._trading_required or len(self._account_balances) > 0,
            "trading_rule_initialized": len(self._trading_rules) > 0,
            "user_stream_initialized": not self._trading_required
            or self._user_stream_tracker.data_source.last_recv_time > 0,
            "funding_info": self._order_book_tracker.is_funding_info_initialized()
        }

    @property
    def ready(self) -> bool:
        """
        Determines if the connector is ready.
        :return True when all statuses pass, this might take 5-10 seconds for all the connector's components and
        services to be ready.
        """
        return all(self.status_dict.values())

    @property
    def order_books(self) -> Dict[str, OrderBook]:
        return self._order_book_tracker.order_books

    @property
    def limit_orders(self) -> List[LimitOrder]:
        return [order.to_limit_order() for order in self._client_order_tracker.all_orders.values()]

    @property
    def tracking_states(self) -> Dict[str, Any]:
        """
        :return: active in-flight order in JSON format. Used to save order entries into local sqlite database.
        """
        return {
            client_oid: order.to_json()
            for client_oid, order in self._client_order_tracker.active_orders.items()
            if not order.is_done
        }

    @property
    def budget_checker(self) -> PerpetualBudgetChecker:
        return self._budget_checker

    async def _set_position_mode(self, position_mode: PositionMode):
        """
        An overwriten method from the base class that sends a request to change the position mode first
        :param position_mode: PositionMode.ONEWAY or PositionMode.HEDGE
        """
        mode = CONSTANTS.POSITION_MODE_API_HEDGE if position_mode == PositionMode.HEDGE else CONSTANTS.POSITION_MODE_API_ONEWAY

        if self._trading_pairs is not None:
            for trading_pair in self._trading_pairs:
                is_linear = bybit_utils.is_linear_perpetual(trading_pair)

                if not is_linear:
                    #  Inverse Perpetuals don't have set_position_mode()
                    raise Exception("Inverse Perpetuals don't allow for a position mode change.")

                symbol = await self._trading_pair_symbol(trading_pair)
                body_params = {"symbol": symbol, "mode": mode}

                response = await self._api_request(
                    method="POST",
                    endpoint=CONSTANTS.SET_POSITION_MODE_URL,
                    body=body_params,
                    is_auth_required=True,
                )

                response_code = response["ret_code"]

                if response_code not in [CONSTANTS.RET_CODE_OK, CONSTANTS.RET_CODE_MODE_NOT_MODIFIED]:
                    self.trigger_event(AccountEvent.PositionModeChangeFailed,
                                       PositionModeChangeEvent(
                                           self.current_timestamp,
                                           trading_pair,
                                           position_mode,
                                           response['ret_msg']
                                       ))
                    self.logger().debug(f"Bybit Perpetual encountered a problem switching position mode to "
                                        f"{position_mode} for {trading_pair}"
                                        f" ({response['ret_code']} - {response['ret_msg']})")
                else:
                    self.trigger_event(AccountEvent.PositionModeChangeSucceeded,
                                       PositionModeChangeEvent(
                                           self.current_timestamp,
                                           trading_pair,
                                           position_mode
                                       ))
                    self.logger().debug(f"Bybit Perpetual switching position mode to "
                                        f"{position_mode} for {trading_pair} succeeded.")

        super().set_position_mode(position_mode)

    def set_position_mode(self, position_mode: PositionMode):
        """
        An overwriten method from the base class that sends a request to change the position mode first
        :param position_mode: ONEWAY or HEDGE position mode
        """
        safe_ensure_future(self._set_position_mode(position_mode))

    def restore_tracking_states(self, saved_states: Dict[str, Any]):
        """
        Restore in-flight orders from the saved tracking states(from local db). This is such that the connector can pick
        up from where it left off before Hummingbot client was terminated.
        :param saved_states: The saved tracking_states.
        """
        self._client_order_tracker.restore_tracking_states(tracking_states=saved_states)
        self._throttler = self._get_throttler_instance()

    def _aiohttp_client(self) -> aiohttp.ClientSession:
        """
        :returns Shared aiohttp Client session
        """
        if self._shared_client is None:
            self._shared_client = aiohttp.ClientSession()
        return self._shared_client

    def supported_position_modes(self) -> List[PositionMode]:
        # Linear Perpetuals ONLY supports Hedge mode and Non-linear perpetuals ONLY supports One-way
        if all(bybit_utils.is_linear_perpetual(tp) for tp in self._trading_pairs):
            return [PositionMode.HEDGE]
        elif all(not bybit_utils.is_linear_perpetual(tp) for tp in self._trading_pairs):
            # As of ByBit API v2, we only support ONEWAY mode for non-linear perpetuals
            return [PositionMode.ONEWAY]
        else:
            self.logger().warning("Currently there is no support for both linear and non-linear markets concurrently. "
                                  "Please start another Hummingbot instance.")
            return []

    async def start_network(self):
        self._order_book_tracker.start()
        self._trading_rules_polling_task = safe_ensure_future(self._trading_rules_polling_loop())
        if self._trading_required:
            self._status_polling_task = safe_ensure_future(self._status_polling_loop())
            self._user_stream_tracker_task = safe_ensure_future(self._user_stream_tracker.start())
            self._user_stream_event_listener_task = safe_ensure_future(self._user_stream_event_listener())
            self._user_funding_fee_polling_task = safe_ensure_future(self._user_funding_fee_polling_loop())

    async def stop_network(self):
        self._status_poll_notifier = asyncio.Event()
        self._funding_fee_poll_notifier = asyncio.Event()
        self._order_book_tracker.stop()

        if self._status_polling_task is not None:
            self._status_polling_task.cancel()
            self._status_polling_task = None
        if self._trading_rules_polling_task is not None:
            self._trading_rules_polling_task.cancel()
            self._trading_rules_polling_task = None
        if self._user_stream_tracker_task is not None:
            self._user_stream_tracker_task.cancel()
            self._user_stream_tracker_task = None
        if self._user_stream_event_listener_task is not None:
            self._user_stream_event_listener_task.cancel()
            self._user_stream_event_listener_task = None
        if self._user_funding_fee_polling_task is not None:
            self._user_funding_fee_polling_task.cancel()
            self._user_funding_fee_polling_task = None

    async def check_network(self) -> NetworkStatus:
        """
        This function is required by NetworkIterator base class and is called periodically to check
        the network connection. Simply ping the network (or call any light weight public API).
        """
        try:
            resp = await self._api_request(
                method="GET",
                endpoint=CONSTANTS.SERVER_TIME_PATH_URL)
            if "ret_code" not in resp or resp["ret_code"] != CONSTANTS.RET_CODE_OK:
                raise Exception()
        except asyncio.CancelledError:
            raise
        except Exception:
            return NetworkStatus.NOT_CONNECTED
        return NetworkStatus.CONNECTED

    def supported_order_types(self) -> List[OrderType]:
        """
        :return a list of OrderType supported by this connector
        """
        return [OrderType.LIMIT, OrderType.MARKET]

    async def _trading_pair_symbol(self, trading_pair: str) -> str:
        return await self._order_book_tracker.trading_pair_symbol(trading_pair)

    async def _api_request(self,
                           method: str,
                           endpoint: Dict[str, str],
                           trading_pair: Optional[str] = None,
                           params: Optional[Dict[str, Any]] = None,
                           body: Optional[Dict[str, Any]] = None,
                           is_auth_required: bool = False,
                           limit_id: Optional[str] = None,
                           referer_header_required: bool = False,
                           ):
        """
        Sends an aiohttp request and waits for a response.
        :param method: The HTTP method, e.g. get or post
        :param endpoint: API end point
        :param params: The query parameters of the API request
        :param body: The body parameters of the API request
        :param is_auth_required: Whether an authentication is required, when True the function will add encrypted
        signature to the request.
        :param limit_id: The id used for the API throttler. If not supplied, the `path_url` is used instead.
        :returns A response in json format.
        """
        params = params or {}
        body = body or {}
        if limit_id is None:
            limit_id = bybit_utils.get_rest_api_limit_id_for_endpoint(
                endpoint=endpoint,
                trading_pair=trading_pair,
            )
        path_url = bybit_utils.rest_api_path_for_endpoint(endpoint, trading_pair)
        url = bybit_utils.rest_api_url_for_endpoint(path_url, self._domain)
        client = self._aiohttp_client()

        if method == "GET":
            if is_auth_required:
                params = self._auth.extend_params_with_authentication_info(params=params)
            async with self._throttler.execute_task(limit_id):
                response = await client.get(url=url,
                                            headers=self._auth.get_headers(referer_header_required),
                                            params=params,
                                            )
        elif method == "POST":
            if is_auth_required:
                params = self._auth.extend_params_with_authentication_info(params=body)
            async with self._throttler.execute_task(limit_id):
                response = await client.post(url=url,
                                             headers=self._auth.get_headers(referer_header_required),
                                             data=ujson.dumps(params)
                                             )
        else:
            raise NotImplementedError(f"{method} HTTP Method not implemented. ")

        response_status = response.status
        parsed_response: Dict[str, Any] = await response.json()

        # Checks HTTP Status and checks if "result" field is in the response.
        # 0     - all OK
        if response_status != 200 or "ret_code" not in parsed_response:
            self.logger().error(f"Error fetching data from {url}. HTTP status is {response_status}. "
                                f"Message: {parsed_response} "
                                f"Params: {params} "
                                f"Data: {body}")
            raise Exception(f"Error fetching data from {url}. HTTP status is {response_status}. "
                            f"Message: {parsed_response} "
                            f"Params: {params} "
                            f"Data: {body}")

        return parsed_response

    def get_order_price_quantum(self, trading_pair: str, price: Decimal) -> Decimal:
        """
        Returns a price step, a minimum price increment for a given trading pair.
        :param trading_pair: trading pair for which the price quantum will be calculated
        :param price: the actual price
        """
        trading_rule = self._trading_rules[trading_pair]
        return trading_rule.min_price_increment

    def get_order_size_quantum(self, trading_pair: str, order_size: Decimal) -> Decimal:
        """
        Returns an order amount step, a minimum amount increment for a given trading pair.
        :param trading_pair: trading pair for which the size quantum will be calculated
        :param order_size: the actual amount
        """
        trading_rule = self._trading_rules[trading_pair]
        return Decimal(trading_rule.min_base_amount_increment)

    def get_order_book(self, trading_pair: str) -> OrderBook:
        if trading_pair not in self._order_book_tracker.order_books:
            raise ValueError(f"No order book exists for '{trading_pair}'.")
        return self._order_book_tracker.order_books[trading_pair]

    def start_tracking_order(
        self,
        order_id: str,
        exchange_order_id: Optional[str],
        trading_pair: str,
        trading_type: TradeType,
        price: Decimal,
        amount: Decimal,
        order_type: OrderType,
        initial_state: OrderState,
        leverage: int,
        position: PositionAction,
    ):
        """
        Starts tracking an order by calling the appropriate method in the Client Order Tracker
        :param order_id: Client order ID
        :param exchange_order_id: Order ID on the exhange
        :param trading_pair: The pair that is being traded
        :param trading_type: BUY or SELL
        :param price: Price for a limit order
        :param amount: The amount to trade
        :param order_type: LIMIT or MARKET
        :param leverage: Leverage of the position
        :param position: OPEN or CLOSE
        """
        self._client_order_tracker.start_tracking_order(
            InFlightOrder(
                client_order_id=order_id,
                exchange_order_id=exchange_order_id,
                trading_pair=trading_pair,
                order_type=order_type,
                trade_type=trading_type,
                price=price,
                amount=amount,
                initial_state=initial_state,
                leverage=leverage,
                position=position,
                creation_timestamp=self.current_timestamp
            )
        )

    def stop_tracking_order(self, order_id: str):
        """
        Stops tracking an order by simply removing it from in_flight_orders dictionary.
        :param order_id" client order id of the order that should no longer be tracked
        """
        self._client_order_tracker.stop_tracking_order(client_order_id=order_id)

    async def _create_order(self,
                            trade_type: TradeType,
                            order_id: str,
                            trading_pair: str,
                            amount: Decimal,
                            position_action: PositionAction,
                            price: Decimal = s_decimal_0,
                            order_type: OrderType = OrderType.MARKET):
        """
        Calls create-order API end point to place an order, starts tracking the order and triggers order created event.
        :param trade_type: BUY or SELL
        :param order_id: Internal order id (also called client_order_id)
        :param trading_pair: The market to place order
        :param amount: The order amount (in base token value)
        :param amount: Action to take for the position (OPEN or CLOSE)
        :param price: The order price
        :param order_type: The order type
        """
        trading_rule: TradingRule = self._trading_rules[trading_pair]
        params = {}

        if position_action not in [PositionAction.OPEN, PositionAction.CLOSE]:
            raise ValueError("Specify either OPEN_POSITION or CLOSE_POSITION position_action to create an order")

        try:

            amount: Decimal = self.quantize_order_amount(trading_pair, amount)
            if amount < trading_rule.min_order_size:
                raise ValueError(f"{trade_type.name} order amount {amount} is lower than the minimum order size "
                                 f"{trading_rule.min_order_size}.")

            position_idx = None
            if self._position_mode == PositionMode.ONEWAY:
                position_idx = CONSTANTS.POSITION_IDX_ONEWAY
            elif self._position_mode == PositionMode.HEDGE and trade_type == TradeType.BUY:
                if position_action == PositionAction.CLOSE:
                    position_idx = CONSTANTS.POSITION_IDX_HEDGE_SELL
                else:
                    position_idx = CONSTANTS.POSITION_IDX_HEDGE_BUY
            elif self._position_mode == PositionMode.HEDGE and trade_type == TradeType.SELL:
                if position_action == PositionAction.CLOSE:
                    position_idx = CONSTANTS.POSITION_IDX_HEDGE_BUY
                else:
                    position_idx = CONSTANTS.POSITION_IDX_HEDGE_SELL

            params = {
                "side": "Buy" if trade_type == TradeType.BUY else "Sell",
                "symbol": await self._trading_pair_symbol(trading_pair),
                "qty": amount,
                "time_in_force": self._DEFAULT_TIME_IN_FORCE,
                "close_on_trigger": False,
                "order_link_id": order_id,
                "reduce_only": False,
                "position_idx": position_idx
            }

            if position_action == PositionAction.CLOSE:
                params.update({
                    "close_on_trigger": True,
                    "reduce_only": True
                })

            if order_type.is_limit_type():
                price: Decimal = self.quantize_order_price(trading_pair, price)
                params.update({
                    "order_type": "Limit",
                    "price": price,
                })
            else:
                params.update({
                    "order_type": "Market"
                })

            self.start_tracking_order(order_id,
                                      None,
                                      trading_pair,
                                      trade_type,
                                      price,
                                      amount,
                                      order_type,
                                      OrderState.PENDING_CREATE,
                                      self.get_leverage(trading_pair),
                                      position_action)

            send_order_results = await self._api_request(
                method="POST",
                endpoint=CONSTANTS.PLACE_ACTIVE_ORDER_PATH_URL,
                trading_pair=trading_pair,
                body=params,
                is_auth_required=True,
                referer_header_required=True,
            )

            if send_order_results["ret_code"] != CONSTANTS.RET_CODE_OK:
                if send_order_results["ret_code"] == CONSTANTS.RET_CODE_POSITION_ZERO:
                    order_update: OrderUpdate = OrderUpdate(
                        trading_pair=trading_pair,
                        update_timestamp=self.current_timestamp,
                        new_state=OrderState.FAILED,
                        client_order_id=order_id,
                    )
                    self._client_order_tracker.process_order_update(order_update)
                    return
                else:
                    raise ValueError(f"Order is rejected by the API. "
                                     f"Error Msg: {send_order_results['ret_msg']}. Parameters: {params}")

            result = send_order_results["result"]
            exchange_order_id = str(result["order_id"])

            tracked_order = self._client_order_tracker.fetch_order(order_id)

            if tracked_order is not None:
                order_update: OrderUpdate = OrderUpdate(
                    trading_pair=trading_pair,
                    update_timestamp=self.current_timestamp,
                    new_state=CONSTANTS.ORDER_STATE[result["order_status"]],
                    client_order_id=order_id,
                    exchange_order_id=exchange_order_id,
                )
                self._client_order_tracker.process_order_update(order_update)

        except asyncio.CancelledError:
            raise
        except Exception as e:
            order_update: OrderUpdate = OrderUpdate(
                trading_pair=trading_pair,
                update_timestamp=self.current_timestamp,
                new_state=OrderState.FAILED,
                client_order_id=order_id,
            )
            self._client_order_tracker.process_order_update(order_update)
            self.logger().network(
                f"Error submitting {trade_type.name} {order_type.name} order to Bybit Perpetual for "
                f"{amount} {trading_pair} {price}. Error: {str(e)} Parameters: {params if params else None}",
                exc_info=True,
                app_warning_msg="Error submitting order to Bybit Perpetual. "
            )

    def buy(self,
            trading_pair: str,
            amount: Decimal,
            order_type: OrderType = OrderType.MARKET,
            price: Decimal = s_decimal_NaN, **kwargs) -> str:
        """
        Buys an amount of base asset as specified in the trading pair. This function returns immediately.
        To see an actual order, wait for a BuyOrderCreatedEvent.
        :param trading_pair: The market (e.g. BTC-CAD) to buy from
        :param amount: The amount in base token value
        :param order_type: The order type
        :param price: The price in which the order is to be placed at
        :returns: A new client order id
        """
        order_id = get_new_client_order_id(is_buy=True, trading_pair=trading_pair, max_id_len=CONSTANTS.ORDER_ID_LEN)
        safe_ensure_future(self._create_order(trade_type=TradeType.BUY,
                                              trading_pair=trading_pair,
                                              order_id=order_id,
                                              amount=amount,
                                              price=price,
                                              order_type=order_type,
                                              position_action=kwargs["position_action"]
                                              ))
        return order_id

    def sell(self,
             trading_pair: str,
             amount: Decimal,
             order_type: OrderType = OrderType.MARKET,
             price: Decimal = s_decimal_NaN, **kwargs) -> str:
        """
        Sells an amount of base asset as specified in the trading pair. This function returns immediately.
        To see an actual order, wait for a BuyOrderCreatedEvent.
        :param trading_pair: The market (e.g. BTC-CAD) to buy from
        :param amount: The amount in base token value
        :param order_type: The order type
        :param price: The price in which the order is to be placed at
        :returns: A new client order id
        """
        order_id = get_new_client_order_id(is_buy=False, trading_pair=trading_pair, max_id_len=CONSTANTS.ORDER_ID_LEN)
        safe_ensure_future(self._create_order(trade_type=TradeType.SELL,
                                              trading_pair=trading_pair,
                                              order_id=order_id,
                                              amount=amount,
                                              price=price,
                                              order_type=order_type,
                                              position_action=kwargs["position_action"]
                                              ))
        return order_id

    async def _execute_cancel(self, trading_pair: str, client_order_id: str) -> str:
        """
        Executes order cancellation process by first calling the CancelOrder endpoint. The API response simply verifies
        that the API request have been received by the API servers. To determine if an order is successfully cancelled,
        we either call the GetOrderStatus/GetOpenOrders endpoint or wait for a OrderStateEvent/OrderTradeEvent from the WS.
        :param trading_pair: The market (e.g. BTC-CAD) the order is in.
        :param client_order_id: The client_order_id of the order to be cancelled.
        """
        try:
            tracked_order: Optional[InFlightOrder] = self.in_flight_orders.get(client_order_id, None)
            if tracked_order is None:
                raise ValueError(f"Order {client_order_id} is not being tracked")

            body_params = {
                "symbol": await self._trading_pair_symbol(trading_pair),
            }
            if tracked_order.exchange_order_id:
                body_params["order_id"] = tracked_order.exchange_order_id
            else:
                body_params["order_link_id"] = tracked_order.client_order_id

            # The API response simply verifies that the API request have been received by the API servers.
            response = await self._api_request(
                method="POST",
                endpoint=CONSTANTS.CANCEL_ACTIVE_ORDER_PATH_URL,
                trading_pair=trading_pair,
                body=body_params,
                is_auth_required=True,
            )

            response_code = response["ret_code"]

            if response_code != CONSTANTS.RET_CODE_OK:
                if response_code == CONSTANTS.RET_CODE_ORDER_NOT_EXISTS:
                    self.logger().warning(
                        f"Failed to cancel order {client_order_id}:"
                        f" order not found ({response_code} - {response['ret_msg']})")
                    order_update: OrderUpdate = OrderUpdate(
                        trading_pair=trading_pair,
                        update_timestamp=self.current_timestamp,
                        new_state=OrderState.FAILED,
                        client_order_id=client_order_id,
                    )
                    self._client_order_tracker.process_order_update(order_update)
                else:
                    raise IOError(f"Bybit Perpetual encountered a problem canceling the order"
                                  f" ({response['ret_code']} - {response['ret_msg']})")

            return client_order_id

        except asyncio.CancelledError:
            raise
        except Exception as e:
            self.logger().error(f"Failed to cancel order {client_order_id}: {str(e)}")
            self.logger().network(
                f"Failed to cancel order {client_order_id}: {str(e)}",
                exc_info=True,
                app_warning_msg=f"Failed to cancel order {client_order_id} on Bybit Perpetual. "
                                f"Check API key and network connection."
            )

    def cancel(self, trading_pair: str, order_id: str):
        """
        Cancel an order. This function returns immediately.
        An Order is only determined to be cancelled when a OrderCancelledEvent is received.
        :param trading_pair: The market (e.g. BTC-CAD) of the order.
        :param order_id: The client_order_id of the order to be cancelled.
        """
        safe_ensure_future(self._execute_cancel(trading_pair, order_id))
        return order_id

    async def cancel_all(self, timeout_seconds: float) -> List[CancellationResult]:
        """
        Async function that cancels all active orders.
        Used by bot's top level stop and exit commands (cancelling outstanding orders on exit)
        :returns: List of CancellationResult which indicates whether each order is successfully cancelled.
        """
        incomplete_orders = [order for order in self._client_order_tracker.active_orders.values() if not order.is_done]
        tasks = [self._execute_cancel(order.trading_pair, order.client_order_id) for order in incomplete_orders]
        successful_cancellations = []
        failed_cancellations = []

        try:
<<<<<<< HEAD
            results = await asyncio.wait_for(
                asyncio.shield(safe_gather(*tasks, return_exceptions=True)),
                timeout_seconds)
            for result in results:
                if result is not None:
                    order_id_set.remove(result)
                    successful_cancellations.append(CancellationResult(result, True))
        except asyncio.TimeoutError:
            self.logger().warning("Cancelation of all active orders for Bybit Perpetual connector"
                                  " stopped after max wait time")

        failed_cancellations = [CancellationResult(oid, False) for oid in order_id_set]
=======
            async with timeout(timeout_seconds):
                cancellation_results = await safe_gather(*tasks, return_exceptions=True)
                for cancel_result, order in zip(cancellation_results, incomplete_orders):
                    if cancel_result and cancel_result == order.client_order_id:
                        successful_cancellations.append(CancellationResult(order.client_order_id, True))
                    else:
                        failed_cancellations.append(CancellationResult(order.client_order_id, False))
        except Exception:
            self.logger().network(
                "Unexpected error cancelling orders.",
                exc_info=True,
                app_warning_msg="Failed to cancel order with ByBit Perpetual. Check API key and network connection."
            )
>>>>>>> a76e8f7b
        return successful_cancellations + failed_cancellations

    def tick(self, timestamp: float):
        """
        Is called automatically by the clock for each clock tick(1 second by default).
        It checks if a status polling task is due for execution.
        """
        now = time.time()
        poll_interval = (self.SHORT_POLL_INTERVAL
                         if now - self._user_stream_tracker.last_recv_time > 60.0
                         else self.LONG_POLL_INTERVAL)
        last_tick = int(self._last_timestamp / poll_interval)
        current_tick = int(timestamp / poll_interval)
        if current_tick > last_tick:
            self._status_poll_notifier.set()
        if now >= self._next_funding_fee_timestamp + CONSTANTS.FUNDING_SETTLEMENT_DURATION[1]:
            self._funding_fee_poll_notifier.set()

        self._last_timestamp = timestamp

    def get_fee(self,
                base_currency: str,
                quote_currency: str,
                order_type: OrderType,
                order_side: TradeType,
                amount: Decimal,
                price: Decimal = s_decimal_NaN,
                is_maker: Optional[bool] = None):
        warnings.warn(
            "The 'estimate_fee' method is deprecated, use 'build_trade_fee' and 'build_perpetual_trade_fee' instead.",
            DeprecationWarning,
            stacklevel=2,
        )
        raise DeprecationWarning(
            "The 'estimate_fee' method is deprecated, use 'build_trade_fee' and 'build_perpetual_trade_fee' instead."
        )

    def _format_trading_rules(self, instrument_info: List[Dict[str, Any]]) -> Dict[str, TradingRule]:
        """
        Converts JSON API response into a local dictionary of trading rules.
        :param instrument_info: The JSON API response.
        :returns: A dictionary of trading pair to its respective TradingRule.
        """
        trading_rules = {}
        for instrument in instrument_info:
            try:
                trading_pair = combine_to_hb_trading_pair(instrument['base_currency'], instrument['quote_currency'])
                is_linear = bybit_utils.is_linear_perpetual(trading_pair)
                collateral_token = instrument["quote_currency"] if is_linear else instrument["base_currency"]
                trading_rules[trading_pair] = TradingRule(
                    trading_pair=trading_pair,
                    min_order_size=Decimal(str(instrument["lot_size_filter"]["min_trading_qty"])),
                    max_order_size=Decimal(str(instrument["lot_size_filter"]["max_trading_qty"])),
                    min_price_increment=Decimal(str(instrument["price_filter"]["tick_size"])),
                    min_base_amount_increment=Decimal(str(instrument["lot_size_filter"]["qty_step"])),
                    buy_order_collateral_token=collateral_token,
                    sell_order_collateral_token=collateral_token,
                )
            except Exception:
                self.logger().error(f"Error parsing the trading pair rule: {instrument}. Skipping...",
                                    exc_info=True)
        return trading_rules

    async def _update_trading_rules(self):
        params = {}
        symbols_response: Dict[str, Any] = await self._api_request(
            method="GET",
            endpoint=CONSTANTS.QUERY_SYMBOL_ENDPOINT,
            params=params,
        )
        self._trading_rules.clear()
        self._trading_rules = self._format_trading_rules(symbols_response["result"])

    async def _trading_rules_polling_loop(self):
        """
        Periodically update trading rules.
        """
        while True:
            try:
                await self._update_trading_rules()
                await asyncio.sleep(self.UPDATE_TRADING_RULES_INTERVAL)
            except asyncio.CancelledError:
                raise
            except Exception as e:
                self.logger().network(f"Unexpected error while fetching trading rules. Error: {str(e)}",
                                      exc_info=True,
                                      app_warning_msg="Could not fetch new trading rules from Bybit Perpetual. "
                                                      "Check network connection.")
                await asyncio.sleep(0.5)

    async def _update_balances(self):
        """
        Calls REST API to update total and available balances
        """
        local_asset_names = set(self._account_balances.keys())
        remote_asset_names = set()

        wallet_balance: Dict[str, Dict[str, Any]] = await self._api_request(
            method="GET",
            endpoint=CONSTANTS.GET_WALLET_BALANCE_PATH_URL,
            is_auth_required=True,
        )

        if wallet_balance["ret_code"] is CONSTANTS.RET_CODE_OK:
            if wallet_balance["result"] is not None:
                for asset_name, balance_json in wallet_balance["result"].items():
                    self._account_balances[asset_name] = Decimal(str(balance_json["wallet_balance"]))
                    self._account_available_balances[asset_name] = Decimal(str(balance_json["available_balance"]))
                    remote_asset_names.add(asset_name)

            asset_names_to_remove = local_asset_names.difference(remote_asset_names)
            for asset_name in asset_names_to_remove:
                del self._account_available_balances[asset_name]
                del self._account_balances[asset_name]
        else:
            self.logger().error(
                f"Error fetching balances. Response: {wallet_balance['ret_code']} - {wallet_balance['ret_msg']}")
            if wallet_balance['ret_code'] in [CONSTANTS.RET_CODE_API_KEY_INVALID, CONSTANTS.RET_CODE_API_KEY_EXPIRED]:
                raise Exception("Cannot connect to Bybit Perpetual. Reason: API key invalid")
            else:
                raise Exception(f"Cannot connect to Bybit Perpetual. Reason: {wallet_balance['ret_msg']}")

        self._in_flight_orders_snapshot = {k: copy.copy(v) for k, v in self._client_order_tracker.active_orders.items()}
        self._in_flight_orders_snapshot_timestamp = self.current_timestamp

    async def _update_order_status(self):
        """
        Calls REST API to get order status
        """

        active_orders: List[InFlightOrder] = list(self._client_order_tracker.active_orders.values())

        tasks = []
        for active_order in active_orders:
            query_params = {
                "symbol": await self._trading_pair_symbol(active_order.trading_pair),
                "order_link_id": active_order.client_order_id
            }
            if active_order.exchange_order_id is not None:
                query_params["order_id"] = active_order.exchange_order_id

            tasks.append(
                asyncio.create_task(self._api_request(
                    method="GET",
                    endpoint=CONSTANTS.QUERY_ACTIVE_ORDER_PATH_URL,
                    trading_pair=active_order.trading_pair,
                    params=query_params,
                    is_auth_required=True,
                )))
        self.logger().debug(f"Polling for order status updates of {len(tasks)} orders.")

        raw_responses: List[Dict[str, Any]] = await safe_gather(*tasks, return_exceptions=True)

        # Initial parsing of responses. Removes Exceptions.
        parsed_status_responses: List[Dict[str, Any]] = []
        for resp in raw_responses:
            if not isinstance(resp, Exception):
                parsed_status_responses.append(resp["result"])
            else:
                self.logger().error(f"Error fetching order status. Response: {resp}")

        for order_status in parsed_status_responses:
            self._process_order_event_message(order_status)

    async def _update_trade_history(self):
        """
        Calls REST API to get trade history (order fills)
        """

        trade_history_tasks = []

        for trading_pair in self._trading_pairs:
            body_params = {
                "symbol": await self._trading_pair_symbol(trading_pair),
                "limit": 200,
            }
            if self._last_trade_history_timestamp:
                body_params["start_time"] = int(int(self._last_trade_history_timestamp) * 1e3)

            trade_history_tasks.append(
                asyncio.create_task(self._api_request(
                    method="GET",
                    endpoint=CONSTANTS.USER_TRADE_RECORDS_PATH_URL,
                    trading_pair=trading_pair,
                    params=body_params,
                    is_auth_required=True)))

        raw_responses: List[Dict[str, Any]] = await safe_gather(*trade_history_tasks, return_exceptions=True)

        # Initial parsing of responses. Joining all the responses
        parsed_history_resps: List[Dict[str, Any]] = []
        for resp in raw_responses:
            if not isinstance(resp, Exception):
                self._last_trade_history_timestamp = float(resp["time_now"])
                trade_entries = (resp["result"]["trade_list"]
                                 if "trade_list" in resp["result"]
                                 else resp["result"]["data"])
                if trade_entries:
                    parsed_history_resps.extend(trade_entries)
            else:
                self.logger().error(f"Error fetching trades history. Response: {resp}")

        # Trade updates must be handled before any order status updates.
        for trade in parsed_history_resps:
            self._process_trade_event_message(trade)

    async def _status_polling_loop(self):
        """
        Periodically update user balances and order status via REST API. This serves as a fallback measure for web
        socket API updates.
        """
        while True:
            try:
                self._status_poll_notifier = asyncio.Event()
                await self._status_poll_notifier.wait()
                start_ts = self.current_timestamp
                await safe_gather(
                    self._update_balances(),
                    self._update_positions(),
                    self._update_order_status(),
                    self._update_trade_history(),
                )
                self._last_poll_timestamp = start_ts
            except asyncio.CancelledError:
                raise
            except Exception as e:
                self.logger().error(f"Unexpected error while in status polling loop. Error: {str(e)}", exc_info=True)
                self.logger().network("Unexpected error while fetching account updates.",
                                      exc_info=True,
                                      app_warning_msg="Could not fetch account updates from Bybit Perpetual. "
                                                      "Check API key and network connection.")
                await asyncio.sleep(0.5)

    async def _iter_user_event_queue(self) -> AsyncIterable[Dict[str, any]]:
        while True:
            try:
                yield await self._user_stream_tracker.user_stream.get()
            except asyncio.CancelledError:
                raise
            except Exception:
                self.logger().network(
                    "Unknown error. Retrying after 1 seconds.",
                    exc_info=True,
                    app_warning_msg="Could not fetch user events from Bybit Perpetual. Check API key and network connection."
                )
                await asyncio.sleep(1.0)

    async def _user_stream_event_listener(self):
        """
        Listens to message in _user_stream_tracker.user_stream queue.
        """
        async for event_message in self._iter_user_event_queue():
            try:
                endpoint = BybitPerpetualWebSocketAdaptor.endpoint_from_message(event_message)
                payload = BybitPerpetualWebSocketAdaptor.payload_from_message(event_message)

                if endpoint == CONSTANTS.WS_SUBSCRIPTION_POSITIONS_ENDPOINT_NAME:
                    for position_msg in payload:
                        symbol_trading_pair_map: Dict[str, str] = await OrderBookDataSource.trading_pair_symbol_map(
                            self._domain)
                        self._process_account_position_event(position_msg, symbol_trading_pair_map)
                elif endpoint == CONSTANTS.WS_SUBSCRIPTION_ORDERS_ENDPOINT_NAME:
                    for order_msg in payload:
                        self._process_order_event_message(order_msg)
                elif endpoint == CONSTANTS.WS_SUBSCRIPTION_EXECUTIONS_ENDPOINT_NAME:
                    for trade_msg in payload:
                        self._process_trade_event_message(trade_msg)
                else:
                    self.logger().debug(f"Unknown event received from the connector ({event_message})")
            except asyncio.CancelledError:
                raise
            except Exception as ex:
                self.logger().error(f"Unexpected error in user stream listener loop ({ex})", exc_info=True)
                await asyncio.sleep(5.0)

    def _process_account_position_event(self, position_msg: Dict[str, Any], symbol_trading_pair_map: Dict[str, str]):
        """
        Updates position
        :param account_position_event: The position event message payload
        """
        ex_trading_pair = position_msg.get("symbol")
        hb_trading_pair = symbol_trading_pair_map.get(ex_trading_pair)
        position_side = PositionSide.LONG if position_msg.get("side") == "Buy" else PositionSide.SHORT
        position_value = Decimal(str(position_msg.get("position_value")))
        entry_price = Decimal(str(position_msg.get("entry_price")))
        amount = Decimal(str(position_msg.get("size")))
        leverage = Decimal(str(position_msg.get("leverage")))
        unrealized_pnl = position_value - (amount * entry_price * leverage)
        pos_key = self.position_key(hb_trading_pair, position_side)
        if amount != s_decimal_0:
            self._account_positions[pos_key] = Position(
                trading_pair=hb_trading_pair,
                position_side=position_side,
                unrealized_pnl=unrealized_pnl,
                entry_price=entry_price,
                amount=amount * (Decimal("-1.0") if position_side == PositionSide.SHORT else Decimal("1.0")),
                leverage=leverage,
            )
        else:
            if pos_key in self._account_positions:
                del self._account_positions[pos_key]

    def _process_order_event_message(self, order_msg: Dict[str, Any]):
        """
        Updates in-flight order and triggers cancellation or failure event if needed.
        :param order_msg: The order event message payload
        """
        client_order_id = str(order_msg["order_link_id"])

        if client_order_id in self._client_order_tracker.active_orders.keys():
            tracked_order = self._client_order_tracker.fetch_order(client_order_id)

            # Update order execution status
<<<<<<< HEAD
            tracked_order.last_state = order_msg["order_status"]

            if was_created and tracked_order.is_new:
                self.trigger_order_created_event(tracked_order)
            elif tracked_order.is_cancelled:
                self.logger().info(f"Successfully canceled order {client_order_id}")
                self.trigger_event(MarketEvent.OrderCancelled,
                                   OrderCancelledEvent(
                                       self.current_timestamp,
                                       client_order_id))
                self.stop_tracking_order(client_order_id)
            elif tracked_order.is_failure:
                reason = order_msg["reject_reason"] if "reject_reason" in order_msg else "unknown"
                self.logger().info(f"The market order {client_order_id} has failed according to order status event. "
                                   f"Reason: {reason}")
                self.trigger_event(MarketEvent.OrderFailure,
                                   MarketOrderFailureEvent(
                                       self.current_timestamp,
                                       client_order_id,
                                       tracked_order.order_type
                                   ))
                self.stop_tracking_order(client_order_id)
            elif tracked_order.is_filled:
                self.logger().info(f"The {tracked_order.trade_type.name} order "
                                   f"{tracked_order.client_order_id} has been completed "
                                   f"according to order status update")
                self._mark_as_completed(tracked_order)
=======
            new_order_update: OrderUpdate = OrderUpdate(
                trading_pair=tracked_order.trading_pair,
                update_timestamp=self.current_timestamp,
                new_state=CONSTANTS.ORDER_STATE[order_msg["order_status"]],
                client_order_id=client_order_id,
                exchange_order_id=order_msg["order_id"],
            )

            self._client_order_tracker.process_order_update(new_order_update)
>>>>>>> a76e8f7b

    def _process_trade_event_message(self, trade_msg: Dict[str, Any]):
        """
        Updates in-flight order and trigger order filled event for trade message received. Triggers order completed
        event if the total executed amount equals to the specified order amount.
        :param order_msg: The trade event message payload
        """

        client_order_id = str(trade_msg["order_link_id"])
        if client_order_id in self._client_order_tracker.active_orders.keys():
            tracked_order = self._client_order_tracker.fetch_order(client_order_id)

            trade_id: str = str(trade_msg["exec_id"])

            fee_asset = tracked_order.quote_asset
            fee_amount = Decimal(trade_msg["exec_fee"])
            position_side = trade_msg["side"]
            position_action = (PositionAction.OPEN
                               if (tracked_order.trade_type is TradeType.BUY and position_side == "Buy"
                                   or tracked_order.trade_type is TradeType.SELL and position_side == "Sell")
                               else PositionAction.CLOSE)

            flat_fees = [] if fee_amount == Decimal("0") else [TokenAmount(amount=fee_amount, token=fee_asset)]

            fee = TradeFeeBase.new_perpetual_fee(
                fee_schema=self.trade_fee_schema(),
                position_action=position_action,
                percent_token=fee_asset,
                flat_fees=flat_fees,
            )

            exex_price = Decimal(trade_msg["exec_price"]) if "exec_price" in trade_msg else Decimal(trade_msg["price"])

            trade_update: TradeUpdate = TradeUpdate(
                trade_id=trade_id,
                client_order_id=client_order_id,
                exchange_order_id=str(trade_msg["order_id"]),
                trading_pair=tracked_order.trading_pair,
                fill_timestamp=self.current_timestamp,
                fill_price=exex_price,
                fill_base_amount=Decimal(trade_msg["exec_qty"]),
                fill_quote_amount=exex_price * Decimal(trade_msg["exec_qty"]),
                fee=fee,
            )
            self._client_order_tracker.process_trade_update(trade_update)

    async def _fetch_funding_fee(self, trading_pair: str) -> bool:
        """
        Retrieves the last funding fee/payment.
        :param: trading_pair: The specified trading pair
        :return: Returns True if the fetching was successful.
        """
        try:
            ex_trading_pair = bybit_utils.convert_to_exchange_trading_pair(trading_pair)
            symbol_trading_pair_map: Dict[str, str] = await OrderBookDataSource.trading_pair_symbol_map(self._domain)
            if ex_trading_pair not in symbol_trading_pair_map:
                self.logger().error(f"Unable to fetch funding fee for {trading_pair}. Trading pair not supported.")
                return False

            params = {
                "symbol": ex_trading_pair
            }
            raw_response: Dict[str, Any] = await self._api_request(
                method="GET",
                endpoint=CONSTANTS.GET_LAST_FUNDING_RATE_PATH_URL,
                trading_pair=trading_pair,
                params=params,
                is_auth_required=True)
            data: Dict[str, Any] = raw_response["result"]

            if not data:
                # An empty funding fee/payment is retrieved.
                return True

            funding_rate: Decimal = Decimal(str(data["funding_rate"]))
            position_size: Decimal = Decimal(str(data["size"]))
            payment: Decimal = funding_rate * position_size
            action: str = "paid" if payment < s_decimal_0 else "received"
            if bybit_utils.is_linear_perpetual(trading_pair):
                timestamp: int = int(pd.Timestamp(data["exec_time"], tz="UTC").timestamp() * 1e3)
            else:
                timestamp: int = int(data["exec_timestamp"] * 1e3)
            if payment != s_decimal_0:
                self.logger().info(f"Funding payment of {payment} {action} on {trading_pair} market.")
                self.trigger_event(MarketEvent.FundingPaymentCompleted,
                                   FundingPaymentCompletedEvent(timestamp=timestamp,
                                                                market=self.name,
                                                                funding_rate=funding_rate,
                                                                trading_pair=trading_pair,
                                                                amount=payment))

            return True
        except Exception as e:
            self.logger().error(f"Unexpected error occurred fetching funding fee for {trading_pair}. Error: {e}",
                                exc_info=True)
            return False

    async def _user_funding_fee_polling_loop(self):
        """
        Retrieve User Funding Fee every Funding Time(every 8hrs). Trigger FundingPaymentCompleted event as required.
        """
        while True:
            try:
                await self._funding_fee_poll_notifier.wait()

                tasks = []
                for trading_pair in self._trading_pairs:
                    tasks.append(
                        asyncio.create_task(self._fetch_funding_fee(trading_pair))
                    )
                # Only when all tasks is successful would the event notifier be resetted
                responses: List[bool] = await safe_gather(*tasks)
                if all(responses):
                    self._funding_fee_poll_notifier = asyncio.Event()
                    self._next_funding_fee_timestamp = bybit_utils.get_next_funding_timestamp(time.time())

            except asyncio.CancelledError:
                raise
            except Exception as e:
                self.logger().error(f"Unexpected error whilst retrieving funding payments. "
                                    f"Error: {e} ",
                                    exc_info=True)

    async def _update_positions(self):
        """
        Retrieves all positions using the REST API.
        """
        symbol_trading_pair_map: Dict[str, str] = await OrderBookDataSource.trading_pair_symbol_map(self._domain)

        position_tasks = []

        for trading_pair in self._trading_pairs:
            body_params = {"symbol": await self._trading_pair_symbol(trading_pair)}
            position_tasks.append(
                asyncio.create_task(self._api_request(
                    method="GET",
                    endpoint=CONSTANTS.GET_POSITIONS_PATH_URL,
                    trading_pair=trading_pair,
                    params=body_params,
                    is_auth_required=True)))

        raw_responses: List[Dict[str, Any]] = await safe_gather(*position_tasks, return_exceptions=True)

        # Initial parsing of responses. Joining all the responses
        parsed_resps: List[Dict[str, Any]] = []
        for resp in raw_responses:
            if not isinstance(resp, Exception):
                result = resp["result"]
                if result:
                    position_entries = result if isinstance(result, list) else [result]
                    parsed_resps.extend(position_entries)
            else:
                self.logger().error(f"Error fetching trades history. Response: {resp}")

        for position in parsed_resps:
            data = position
            ex_trading_pair = data.get("symbol")
            hb_trading_pair = symbol_trading_pair_map.get(ex_trading_pair)
            position_side = PositionSide.LONG if data.get("side") == "Buy" else PositionSide.SHORT
            unrealized_pnl = Decimal(str(data.get("unrealised_pnl")))
            entry_price = Decimal(str(data.get("entry_price")))
            amount = Decimal(str(data.get("size")))
            leverage = Decimal(str(data.get("leverage"))) if bybit_utils.is_linear_perpetual(hb_trading_pair) \
                else Decimal(str(data.get("effective_leverage")))
            pos_key = self.position_key(hb_trading_pair, position_side)
            if amount != s_decimal_0:
                self._account_positions[pos_key] = Position(
                    trading_pair=hb_trading_pair,
                    position_side=position_side,
                    unrealized_pnl=unrealized_pnl,
                    entry_price=entry_price,
                    amount=amount * (Decimal("-1.0") if position_side == PositionSide.SHORT else Decimal("1.0")),
                    leverage=leverage,
                )
            else:
                if pos_key in self._account_positions:
                    del self._account_positions[pos_key]

    async def _set_leverage(self, trading_pair: str, leverage: int = 1):
        ex_trading_pair = bybit_utils.convert_to_exchange_trading_pair(trading_pair)
        symbol_trading_pair_map: Dict[str, str] = await OrderBookDataSource.trading_pair_symbol_map(self._domain)
        if ex_trading_pair not in symbol_trading_pair_map:
            self.logger().error(f"Unable to set leverage for {trading_pair}. Trading pair not supported.")
            return

        if bybit_utils.is_linear_perpetual(trading_pair):
            body_params = {
                "symbol": ex_trading_pair,
                "buy_leverage": leverage,
                "sell_leverage": leverage
            }
        else:
            body_params = {
                "symbol": ex_trading_pair,
                "leverage": leverage
            }

        resp: Dict[str, Any] = await self._api_request(
            method="POST",
            endpoint=CONSTANTS.SET_LEVERAGE_PATH_URL,
            trading_pair=trading_pair,
            body=body_params,
            is_auth_required=True)

        if resp["ret_code"] == CONSTANTS.RET_CODE_OK or (resp["ret_code"] == CONSTANTS.RET_CODE_LEVERAGE_NOT_MODIFIED and resp["ret_msg"] == "leverage not modified"):
            self._leverage[trading_pair] = leverage
            self.logger().info(f"Leverage Successfully set to {leverage} for {trading_pair}.")
        else:
            self.logger().error(f"Unable to set leverage for {trading_pair}. Leverage: {leverage}")

    def set_leverage(self, trading_pair: str, leverage: int):
        safe_ensure_future(self._set_leverage(trading_pair=trading_pair, leverage=leverage))

    def get_funding_info(self, trading_pair: str) -> Optional[FundingInfo]:
        """
        Retrieves the Funding Info for the specified trading pair.
        Note: This function should NOT be called when the connector is not yet ready.
        :param: trading_pair: The specified trading pair.
        """
        if trading_pair in self._order_book_tracker.data_source.funding_info:
            return self._order_book_tracker.data_source.funding_info[trading_pair]
        else:
            self.logger().error(f"Funding Info for {trading_pair} not found. Proceeding to fetch using REST API.")
            safe_ensure_future(self._order_book_tracker.data_source.get_funding_info(trading_pair))
            return None

    def get_buy_collateral_token(self, trading_pair: str) -> str:
        trading_rule: TradingRule = self._trading_rules[trading_pair]
        return trading_rule.buy_order_collateral_token

    def get_sell_collateral_token(self, trading_pair: str) -> str:
        trading_rule: TradingRule = self._trading_rules[trading_pair]
        return trading_rule.sell_order_collateral_token

    def _get_throttler_instance(self) -> AsyncThrottler:
        if self._trading_pairs is not None:
            trading_pairs = [tp for tp in self._trading_pairs]
        else:
            trading_pairs = []

        for order in self._client_order_tracker.active_orders.values():
            trading_pair = order.trading_pair
            if trading_pair not in trading_pairs:
                trading_pairs.append(trading_pair)

        rate_limits = bybit_utils.build_rate_limits(trading_pairs)
        throttler = AsyncThrottler(rate_limits)
        return throttler<|MERGE_RESOLUTION|>--- conflicted
+++ resolved
@@ -726,20 +726,6 @@
         failed_cancellations = []
 
         try:
-<<<<<<< HEAD
-            results = await asyncio.wait_for(
-                asyncio.shield(safe_gather(*tasks, return_exceptions=True)),
-                timeout_seconds)
-            for result in results:
-                if result is not None:
-                    order_id_set.remove(result)
-                    successful_cancellations.append(CancellationResult(result, True))
-        except asyncio.TimeoutError:
-            self.logger().warning("Cancelation of all active orders for Bybit Perpetual connector"
-                                  " stopped after max wait time")
-
-        failed_cancellations = [CancellationResult(oid, False) for oid in order_id_set]
-=======
             async with timeout(timeout_seconds):
                 cancellation_results = await safe_gather(*tasks, return_exceptions=True)
                 for cancel_result, order in zip(cancellation_results, incomplete_orders):
@@ -749,11 +735,10 @@
                         failed_cancellations.append(CancellationResult(order.client_order_id, False))
         except Exception:
             self.logger().network(
-                "Unexpected error cancelling orders.",
+                "Unexpected error canceling orders.",
                 exc_info=True,
                 app_warning_msg="Failed to cancel order with ByBit Perpetual. Check API key and network connection."
             )
->>>>>>> a76e8f7b
         return successful_cancellations + failed_cancellations
 
     def tick(self, timestamp: float):
@@ -1067,35 +1052,6 @@
             tracked_order = self._client_order_tracker.fetch_order(client_order_id)
 
             # Update order execution status
-<<<<<<< HEAD
-            tracked_order.last_state = order_msg["order_status"]
-
-            if was_created and tracked_order.is_new:
-                self.trigger_order_created_event(tracked_order)
-            elif tracked_order.is_cancelled:
-                self.logger().info(f"Successfully canceled order {client_order_id}")
-                self.trigger_event(MarketEvent.OrderCancelled,
-                                   OrderCancelledEvent(
-                                       self.current_timestamp,
-                                       client_order_id))
-                self.stop_tracking_order(client_order_id)
-            elif tracked_order.is_failure:
-                reason = order_msg["reject_reason"] if "reject_reason" in order_msg else "unknown"
-                self.logger().info(f"The market order {client_order_id} has failed according to order status event. "
-                                   f"Reason: {reason}")
-                self.trigger_event(MarketEvent.OrderFailure,
-                                   MarketOrderFailureEvent(
-                                       self.current_timestamp,
-                                       client_order_id,
-                                       tracked_order.order_type
-                                   ))
-                self.stop_tracking_order(client_order_id)
-            elif tracked_order.is_filled:
-                self.logger().info(f"The {tracked_order.trade_type.name} order "
-                                   f"{tracked_order.client_order_id} has been completed "
-                                   f"according to order status update")
-                self._mark_as_completed(tracked_order)
-=======
             new_order_update: OrderUpdate = OrderUpdate(
                 trading_pair=tracked_order.trading_pair,
                 update_timestamp=self.current_timestamp,
@@ -1105,7 +1061,6 @@
             )
 
             self._client_order_tracker.process_order_update(new_order_update)
->>>>>>> a76e8f7b
 
     def _process_trade_event_message(self, trade_msg: Dict[str, Any]):
         """
