--- conflicted
+++ resolved
@@ -15,7 +15,6 @@
 from hummingbot.core.rate_oracle.rate_oracle import RateOracle
 from hummingbot.core.utils.estimate_fee import estimate_fee
 
-<<<<<<< HEAD
 if TYPE_CHECKING:
     from hummingbot.client.config.client_config_map import ClientConfigMap
     from hummingbot.client.config.config_helpers import ClientConfigAdapter
@@ -24,8 +23,6 @@
 s_decimal_NaN = Decimal("nan")
 s_decimal_0 = Decimal(0)
 
-=======
->>>>>>> 30753abb
 
 cdef class ConnectorBase(NetworkIterator):
     MARKET_EVENTS = [
