import os
from typing import List, Optional, TYPE_CHECKING

import pandas as pd
from sqlalchemy.orm import (
    Session,
    Query
)

from hummingbot.client.config.global_config_map import global_config_map
from hummingbot.client.config.security import Security
from hummingbot.client.settings import DEFAULT_LOG_FILE_PATH
from hummingbot.core.utils.async_utils import safe_ensure_future
from hummingbot.model.trade_fill import TradeFill
if TYPE_CHECKING:
    from hummingbot.client.hummingbot_application import HummingbotApplication


class ExportCommand:
    def export(self,  # type: HummingbotApplication
               option):
        if option is None or option not in ("keys", "trades"):
            self.notify("Invalid export option.")
            return
        elif option == "keys":
            safe_ensure_future(self.export_keys())
        elif option == "trades":
            safe_ensure_future(self.export_trades())

    async def export_keys(self,  # type: HummingbotApplication
                          ):
        if not Security.any_encryped_files() and not Security.any_wallets():
            self.notify("There are no keys to export.")
            return
        await Security.wait_til_decryption_done()
        self.placeholder_mode = True
        self.app.hide_input = True
        if await self.check_password():
            await Security.wait_til_decryption_done()
            self.notify("\nWarning: Never disclose API keys or private keys. Anyone with your keys can steal any "
                        "assets held in your account.")
            if Security.all_decrypted_values():
                self.notify("\nAPI keys:")
            for key, value in Security.all_decrypted_values().items():
                self.notify(f"{key}: {value}")
            if Security.private_keys():
                self.notify("\nEthereum wallets:")
            for key, value in Security.private_keys().items():
                self.notify(f"Public address: {key}\nPrivate Key: {value.hex()}")
        self.app.change_prompt(prompt=">>> ")
        self.app.hide_input = False
        self.placeholder_mode = False

    async def prompt_new_export_file_name(self,  # type: HummingbotApplication
                                          path):
        input = await self.app.prompt(prompt="Enter a new csv file name >>> ")
        if input is None or input == "":
            self.notify("Value is required.")
            return await self.prompt_new_export_file_name(path)
        if "." not in input:
            input = input + ".csv"
        file_path = os.path.join(path, input)
        if os.path.exists(file_path):
            self.notify(f"{input} file already exists, please enter a new name.")
            return await self.prompt_new_export_file_name(path)
        else:
            return input

    async def export_trades(self,  # type: HummingbotApplication
                            ):
<<<<<<< HEAD
        trades: List[TradeFill] = self._get_trades_from_session(int(self.init_time * 1e3))
        if len(trades) == 0:
            self.notify("No past trades to export.")
            return
        self.placeholder_mode = True
        self.app.hide_input = True
        path = global_config_map["log_file_path"].value
        if path is None:
            path = DEFAULT_LOG_FILE_PATH
        file_name = await self.prompt_new_export_file_name(path)
        file_path = os.path.join(path, file_name)
        try:
            df: pd.DataFrame = TradeFill.to_pandas(trades)
            df.to_csv(file_path, header=True)
            self.notify(f"Successfully exported trades to {file_path}")
        except Exception as e:
            self.notify(f"Error exporting trades to {path}: {e}")
        self.app.change_prompt(prompt=">>> ")
        self.placeholder_mode = False
        self.app.hide_input = False
=======
        with self.trade_fill_db.get_new_session() as session:
            trades: List[TradeFill] = self._get_trades_from_session(
                int(self.init_time * 1e3),
                session=session)
            if len(trades) == 0:
                self._notify("No past trades to export.")
                return
            self.placeholder_mode = True
            self.app.hide_input = True
            path = global_config_map["log_file_path"].value
            if path is None:
                path = DEFAULT_LOG_FILE_PATH
            file_name = await self.prompt_new_export_file_name(path)
            file_path = os.path.join(path, file_name)
            try:
                df: pd.DataFrame = TradeFill.to_pandas(trades)
                df.to_csv(file_path, header=True)
                self._notify(f"Successfully exported trades to {file_path}")
            except Exception as e:
                self._notify(f"Error exporting trades to {path}: {e}")
            self.app.change_prompt(prompt=">>> ")
            self.placeholder_mode = False
            self.app.hide_input = False
>>>>>>> 13a7f7f9

    def _get_trades_from_session(self,  # type: HummingbotApplication
                                 start_timestamp: int,
                                 session: Session,
                                 number_of_rows: Optional[int] = None,
                                 config_file_path: str = None) -> List[TradeFill]:

        filters = [TradeFill.timestamp >= start_timestamp]
        if config_file_path is not None:
            filters.append(TradeFill.config_file_path.like(f"%{config_file_path}%"))
        query: Query = (session
                        .query(TradeFill)
                        .filter(*filters)
                        .order_by(TradeFill.timestamp.desc()))
        if number_of_rows is None:
            result: List[TradeFill] = query.all() or []
        else:
            result: List[TradeFill] = query.limit(number_of_rows).all() or []

        # Get the latest 100 trades in ascending timestamp order
        result.reverse()
        return result<|MERGE_RESOLUTION|>--- conflicted
+++ resolved
@@ -68,34 +68,12 @@
 
     async def export_trades(self,  # type: HummingbotApplication
                             ):
-<<<<<<< HEAD
-        trades: List[TradeFill] = self._get_trades_from_session(int(self.init_time * 1e3))
-        if len(trades) == 0:
-            self.notify("No past trades to export.")
-            return
-        self.placeholder_mode = True
-        self.app.hide_input = True
-        path = global_config_map["log_file_path"].value
-        if path is None:
-            path = DEFAULT_LOG_FILE_PATH
-        file_name = await self.prompt_new_export_file_name(path)
-        file_path = os.path.join(path, file_name)
-        try:
-            df: pd.DataFrame = TradeFill.to_pandas(trades)
-            df.to_csv(file_path, header=True)
-            self.notify(f"Successfully exported trades to {file_path}")
-        except Exception as e:
-            self.notify(f"Error exporting trades to {path}: {e}")
-        self.app.change_prompt(prompt=">>> ")
-        self.placeholder_mode = False
-        self.app.hide_input = False
-=======
         with self.trade_fill_db.get_new_session() as session:
             trades: List[TradeFill] = self._get_trades_from_session(
                 int(self.init_time * 1e3),
                 session=session)
             if len(trades) == 0:
-                self._notify("No past trades to export.")
+                self.notify("No past trades to export.")
                 return
             self.placeholder_mode = True
             self.app.hide_input = True
@@ -107,13 +85,12 @@
             try:
                 df: pd.DataFrame = TradeFill.to_pandas(trades)
                 df.to_csv(file_path, header=True)
-                self._notify(f"Successfully exported trades to {file_path}")
+                self.notify(f"Successfully exported trades to {file_path}")
             except Exception as e:
-                self._notify(f"Error exporting trades to {path}: {e}")
+                self.notify(f"Error exporting trades to {path}: {e}")
             self.app.change_prompt(prompt=">>> ")
             self.placeholder_mode = False
             self.app.hide_input = False
->>>>>>> 13a7f7f9
 
     def _get_trades_from_session(self,  # type: HummingbotApplication
                                  start_timestamp: int,
